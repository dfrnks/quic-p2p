--- conflicted
+++ resolved
@@ -48,13 +48,9 @@
     unused_results
 )]
 
-<<<<<<< HEAD
-pub use config::{Config, OurType};
-=======
 #[cfg(feature = "upnp")]
 pub use crate::igd::{DEFAULT_UPNP_LEASE_DURATION_SEC, UPNP_RESPONSE_TIMEOUT_MSEC};
-pub use config::{Config, OurType, SerialisableCertificate};
->>>>>>> 948453ea
+pub use config::{Config, OurType};
 pub use dirs::{Dirs, OverRide};
 pub use error::QuicP2pError;
 pub use event::Event;
@@ -413,21 +409,9 @@
 
         let tx = event_tx.clone();
 
-<<<<<<< HEAD
         let (key, cert) = {
             let our_complete_cert: SerialisableCertificate = Default::default();
             our_complete_cert.obtain_priv_key_and_cert()?
-=======
-        let ((key, cert), our_complete_cert) = {
-            let our_complete_cert = cfg
-                .our_complete_cert
-                .clone()
-                .unwrap_or_else(Default::default);
-            (
-                our_complete_cert.obtain_priv_key_and_cert()?,
-                our_complete_cert,
-            )
->>>>>>> 948453ea
         };
         let custom_dirs = cfg
             .bootstrap_cache_dir
